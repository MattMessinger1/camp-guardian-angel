--- conflicted
+++ resolved
@@ -140,11 +140,7 @@
     // Store search result data in localStorage
     const searchData = {
       title: result.title || result.name,
-<<<<<<< HEAD
-      url: result.url || 'https://studio.onepeloton.com',
-=======
-      url: result.url || generateDefaultUrl(result.provider || result.name || 'Peloton'),
->>>>>>> 367c2b6b
+      url: result.url || generateDefaultUrl(result.provider || result.name || ''),
       snippet: result.description,
       businessName: result.name || result.title,
       location: result.location || result.street_address,
